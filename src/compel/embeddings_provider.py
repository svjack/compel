--- conflicted
+++ resolved
@@ -231,20 +231,12 @@
 
         return result
 
-<<<<<<< HEAD
-    def get_pooled_embeddings(self, texts: List[str], attention_mask: Optional[torch.Tensor]=None) -> Optional[torch.Tensor]:
+    def get_pooled_embeddings(self, texts: List[str], attention_mask: Optional[torch.Tensor]=None, device: Optional[str]=None]) -> Optional[torch.Tensor]:
+        
+        device = device or self.text_encoder.device
+        
         token_ids = self.get_token_ids(texts, padding="max_length", truncation_override=True)
-        token_ids = torch.tensor(token_ids, dtype=torch.long).to(self.text_encoder.device)
-=======
-    def get_pooled_embeddings(
-        self, texts: List[str], attention_mask: Optional[torch.Tensor] = None, device: Optional[str] = None
-    ) -> Optional[torch.Tensor]:
-
-        device = device or self.text_encoder.device
-
-        token_ids = self.get_token_ids(texts, padding="max_length")
         token_ids = torch.tensor(token_ids, dtype=torch.long).to(device)
->>>>>>> 8ea9e81a
 
         text_encoder_output = self.text_encoder(token_ids, attention_mask, return_dict=True)
         pooled = text_encoder_output.text_embeds
