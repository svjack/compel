--- conflicted
+++ resolved
@@ -4,12 +4,8 @@
 from typing import Callable, Union, Tuple, List, Optional
 
 import torch
-<<<<<<< HEAD
 from transformers import CLIPTokenizer, CLIPTextModel, CLIPTextModelWithProjection
 from typing import List, Tuple
-=======
-from transformers import CLIPTokenizer, CLIPTextModel
->>>>>>> fe59a466
 
 __all__ = ["EmbeddingsProvider", "DownweightMode"]
 
@@ -26,23 +22,16 @@
 class EmbeddingsProvider:
 
     def __init__(self,
-<<<<<<< HEAD
-                tokenizer: CLIPTokenizer, # converts strings to lists of int token ids
-                text_encoder: Union[CLIPTextModel, CLIPTextModelWithProjection], # convert a list of int token ids to a tensor of embeddings
-                textual_inversion_manager: BaseTextualInversionManager = None,
-                dtype_for_device_getter: Callable[[torch.device], torch.dtype] = lambda device: torch.float32,
-                hidden_states_type: str = "final",  # final, penultimate,
-                requires_pooled: bool = False,
-                ):
-=======
                  tokenizer: CLIPTokenizer,
-                 text_encoder: CLIPTextModel,
+                 text_encoder: Union[CLIPTextModel, CLIPTextModelWithProjection], # convert a list of int token ids to a tensor of embeddings
                  textual_inversion_manager: BaseTextualInversionManager = None,
                  dtype_for_device_getter: Callable[[torch.device], torch.dtype] = lambda device: torch.float32,
                  truncate: bool = True,
                  padding_attention_mask_value: int = 1,
                  downweight_mode: DownweightMode = DownweightMode.MASK,
-                 use_penultimate_clip_layer: bool=False
+                 use_penultimate_clip_layer: bool=False,
+                 use_penultimate_layer_norm: bool=True,
+                 requires_pooled: bool = False,
                  ):
         """
         `tokenizer`: converts strings to lists of int token ids
@@ -57,7 +46,6 @@
         `use_penultimate_clip_layer`: Whether to tuse the penultimate hidden state output of the CLIP emcoder (True) or
                     the final hidden state output (False, default).
         """
->>>>>>> fe59a466
         self.tokenizer = tokenizer
         self.text_encoder = text_encoder
         self.textual_inversion_manager = textual_inversion_manager
@@ -66,7 +54,6 @@
         self.downweight_mode = downweight_mode
         self.use_penultimate_clip_layer = use_penultimate_clip_layer
 
-        self.hidden_states_type = hidden_states_type
         self.requires_pooled = requires_pooled 
 
         # by default always use float32
@@ -94,12 +81,7 @@
                                                      text_batch: List[List[str]],
                                                      fragment_weights_batch: List[List[float]],
                                                      should_return_tokens: bool = False,
-<<<<<<< HEAD
-                                                     should_return_pooled: bool = False,
                                                      device='cpu',
-=======
-                                                     device='cpu'
->>>>>>> fe59a466
                                  ) -> Union[torch.Tensor, Tuple[torch.Tensor, torch.Tensor]]:
         """
 
@@ -117,6 +99,7 @@
 
         batch_z = None
         batch_tokens = None
+
         for fragments, weights in zip(text_batch, fragment_weights_batch):
 
             # First, weight tokens in individual fragments by scaling the feature vectors as requested (effectively
@@ -130,16 +113,8 @@
             # closer the resulting embedding is to an embedding for a prompt that simply lacks this fragment.
 
             # handle weights >=1
-<<<<<<< HEAD
-            tokens, per_token_weights = self.get_token_ids_and_expand_weights(fragments, weights, device=device)
-            base_embedding_outputs = self.build_weighted_embedding_tensor(tokens, per_token_weights)
-
-            base_embedding = base_embedding_outputs[0] if self.requires_pooled else base_embedding_outputs
-            pooled = base_embedding_outputs[1] if self.requires_pooled else None
-=======
             tokens, per_token_weights, mask = self.get_token_ids_and_expand_weights(fragments, weights, device=device)
-            base_embedding = self.build_weighted_embedding_tensor(tokens, per_token_weights, mask, device=device)
->>>>>>> fe59a466
+            base_embedding = self.build_weighted_embedding_tensor(tokens, per_token_weights, mask)[0]
 
             # this is our starting point
             embeddings = base_embedding.unsqueeze(0)
@@ -213,9 +188,6 @@
         if should_return_tokens:
             outputs += (batch_tokens,)
 
-        if should_return_pooled:
-            outputs += (pooled,)
-
         if len(outputs) == 1:
             return outputs[0]
 
@@ -327,9 +299,6 @@
             if self.truncate_to_model_max_length or len(remaining_token_ids) == 0:
                 break
 
-<<<<<<< HEAD
-    def build_weighted_embedding_tensor(self, token_ids: torch.Tensor, per_token_weights: torch.Tensor):
-=======
         all_token_ids_tensor = torch.tensor(all_token_ids, dtype=torch.long, device=device)
         all_per_token_weights_tensor = torch.tensor(all_token_weights,
                                                     dtype=self.get_dtype_for_device(device),
@@ -343,11 +312,9 @@
                                         token_ids: torch.Tensor,
                                         per_token_weights: torch.Tensor,
                                         attention_mask: Optional[torch.Tensor] = None,
+                                        return_pooled: bool = False,
                                         device: Optional[str] = None) -> torch.Tensor:
->>>>>>> fe59a466
-        """
-        Build a tensor that embeds the passed-in token IDs and applies the given per_token weights
-
+        """
         :param token_ids: A tensor of shape `n*[self.max_length]` containing token IDs (ints) where n is some arbitrary
             integer (i.e. n==1 for shorter prompts, or it may be >1 if there are more than max_length tokens in the
             original prompt)
@@ -362,112 +329,6 @@
         if token_ids.shape[0] % self.max_token_count != 0:
             raise ValueError(f"token_ids has shape {token_ids.shape} - expected a multiple of {self.max_token_count}")
 
-<<<<<<< HEAD
-        text_encoder_output = self.text_encoder(token_ids.unsqueeze(0), return_dict=False, output_hidden_states=self.hidden_states_type == "penultimate")
-
-        pooled = None
-        if self.hidden_states_type == "final" and not self.requires_pooled:
-            z = text_encoder_output[0] if isinstance(self.text_encoder, CLIPTextModel) else text_encoder_output[1]
-        elif self.hidden_states_type == "final" and self.requires_pooled:
-            z = text_encoder_output[0] if isinstance(self.text_encoder, CLIPTextModel) else text_encoder_output[1]
-            pooled = text_encoder_output[1] if isinstance(self.text_encoder, CLIPTextModel) else text_encoder_output[0]
-        elif self.hidden_states_type == "penultimate" and not self.requires_pooled:
-            z = text_encoder_output[2][-2]
-        elif self.hidden_states_type == "penultimate" and self.requires_pooled:
-            z = text_encoder_output[2][-2]
-            pooled = text_encoder_output[1] if isinstance(self.text_encoder, CLIPTextModel) else text_encoder_output[0]
-
-        empty_token_ids = torch.tensor([self.tokenizer.bos_token_id] +
-                                       [self.tokenizer.eos_token_id] +
-                                       [self.tokenizer.pad_token_id] * (self.max_token_count - 2),
-                                       dtype=torch.int, device=z.device).unsqueeze(0)
-
-        empty_text_encoder_output = self.text_encoder(empty_token_ids, return_dict=False, output_hidden_states=self.hidden_states_type == "penultimate")
-        if self.hidden_states_type == "final":
-            empty_z = empty_text_encoder_output[0] if isinstance(self.text_encoder, CLIPTextModel) else empty_text_encoder_output[1]
-        elif self.hidden_states_type == "penultimate":
-            empty_z = empty_text_encoder_output[2][-2]
-
-        batch_weights_expanded = per_token_weights.reshape(per_token_weights.shape + (1,)).expand(z.shape).to(z)
-        z_delta_from_empty = z - empty_z
-        weighted_z = empty_z + (z_delta_from_empty * batch_weights_expanded)
-
-        if self.requires_pooled:
-            return weighted_z, pooled
-
-        return weighted_z
-
-
-class EmbeddingsProviderMulti:
-
-    def __init__(self,
-                tokenizers: List[CLIPTokenizer], # converts strings to lists of int token ids
-                text_encoders: List[Union[CLIPTextModel, CLIPTextModelWithProjection]], # convert a list of int token ids to a tensor of embeddings
-                textual_inversion_manager: BaseTextualInversionManager = None,
-                dtype_for_device_getter: Callable[[torch.device], torch.dtype] = lambda device: torch.float32,
-                hidden_states_types: Union[str, List[str]] = "final",
-                return_pooled: Union[str, List[bool]] = False,
-                ):
-
-        hidden_states_types = len(text_encoders) * [hidden_states_types] if not isinstance(hidden_states_types, (list, tuple)) else hidden_states_types
-        return_pooled = len(text_encoders) * [return_pooled] if not isinstance(return_pooled, (list, tuple)) else return_pooled
-
-        self.embedding_providers = [
-            EmbeddingsProvider(tokenizer, text_encoder, textual_inversion_manager, dtype_for_device_getter, hidden_states_type, pooled)
-            for tokenizer, text_encoder, hidden_states_type, pooled in zip(tokenizers, text_encoders, hidden_states_types, return_pooled)
-        ]
-
-    @property
-    def text_encoder(self):
-        return self.embedding_providers[0].text_encoder
-
-    @property
-    def tokenizer(self):
-        return self.embedding_providers[0].tokenizer
-
-    def get_token_ids(self, *args, **kwargs):
-        # get token ids does not use padding. The padding ID is the only ID that can differ between tokenizers
-        # so for simplicity, we just return `get_token_ids` of the first tokenizer
-        return self.embedding_providers[0].get_token_ids(self, *args, **kwargs)
-
-    def get_embeddings_for_weighted_prompt_fragments(self,
-                                                     text_batch: List[List[str]],
-                                                     fragment_weights_batch: List[List[float]],
-                                                     should_return_tokens: bool = False,
-                                                     should_return_pooled: bool = False,
-                                                     device='cpu',
-                                 ) -> Union[torch.Tensor, Tuple[torch.Tensor, torch.Tensor]]:
-
-        outputs = [provider.get_embeddings_for_weighted_prompt_fragments(text_batch, fragment_weights_batch, should_return_tokens=should_return_tokens, should_return_pooled=should_return_pooled, device=device) for provider in self.embedding_providers]
-
-        pooled_list = []
-        text_embeddings_list = []
-        tokens = []
-
-        for i, output in enumerate(outputs):
-            text_embeddings_list.append(output[0])
-
-            if should_return_tokens:
-                tokens.append(output[1])
-
-            if should_return_pooled:
-                pooled_list.append(output[-1])
-
-        text_embeddings = torch.cat(text_embeddings_list, dim=-1)
-
-        pooled_list = [p for p in pooled_list if p is not None]
-        pooled = torch.cat(pooled_list, dim=-1) if len(pooled_list) > 0 else None
-
-        outputs = (text_embeddings,)
-
-        if should_return_tokens:
-            outputs += (tokens,)
-
-        if should_return_pooled:
-            outputs += (pooled,)
-
-        return outputs
-=======
         if device is None:
             device = self.text_encoder.device
 
@@ -476,8 +337,9 @@
                                        [self.tokenizer.eos_token_id] +
                                        [self.tokenizer.pad_token_id] * (self.max_token_count - 2),
                                        dtype=torch.int, device=device).unsqueeze(0)
-        empty_z = self._encode_token_ids_to_embeddings(empty_token_ids)
+        empty_z, _ = self._encode_token_ids_to_embeddings(empty_token_ids)
         weighted_z = None
+        pooled = None
 
         chunk_size = self.max_token_count
         while chunk_start_index < token_ids.shape[0]:
@@ -490,7 +352,7 @@
                 else None
             )
 
-            z = self._encode_token_ids_to_embeddings(chunk_token_ids, chunk_attention_mask)
+            z, this_pooled = self._encode_token_ids_to_embeddings(chunk_token_ids, chunk_attention_mask)
             batch_weights_expanded = chunk_per_token_weights.reshape(
                 chunk_per_token_weights.shape + (1,)).expand(z.shape).to(z)
 
@@ -501,23 +363,20 @@
                 if weighted_z is None
                 else torch.cat([weighted_z, this_weighted_z], dim=1)
             )
+
+            if pooled is not None:
+                pooled = (
+                    this_pooled
+                    if pooled is None
+                    else torch.mean([pooled, this_pooled], dim=1)
+                )
+
             chunk_start_index += chunk_size
 
+        if self.requires_pooled:
+            return weighted_z, pooled
+
         return weighted_z
-
-    def _encode_token_ids_to_embeddings(self, token_ids: torch.Tensor,
-                                        attention_mask: Optional[torch.Tensor]=None) -> torch.Tensor:
-        text_encoder_output = self.text_encoder(token_ids,
-                                                attention_mask,
-                                                output_hidden_states=self.use_penultimate_clip_layer,
-                                                return_dict=True)
-        if self.use_penultimate_clip_layer:
-            # needs normalizing
-            penultimate_hidden_state = text_encoder_output.hidden_states[-2]
-            return self.text_encoder.text_model.final_layer_norm(penultimate_hidden_state)
-        else:
-            # already normalized
-            return text_encoder_output.last_hidden_state
 
     def _get_token_ranges_for_fragments(self, chunked_and_padded_token_ids: List[int], fragments: List[str]) -> List[Tuple[int, int]]:
         """
@@ -581,4 +440,97 @@
             fragment_start = fragment_end + 1
 
         return corresponding_indices
->>>>>>> fe59a466
+
+
+class EmbeddingsProviderMulti:
+
+    def __init__(self,
+                tokenizers: List[CLIPTokenizer], # converts strings to lists of int token ids
+                text_encoders: List[Union[CLIPTextModel, CLIPTextModelWithProjection]], # convert a list of int token ids to a tensor of embeddings
+                textual_inversion_manager: BaseTextualInversionManager = None,
+                dtype_for_device_getter: Callable[[torch.device], torch.dtype] = lambda device: torch.float32,
+                hidden_states_types: Union[str, List[str]] = "final",
+                return_pooled: Union[str, List[bool]] = False,
+                ):
+
+        hidden_states_types = len(text_encoders) * [hidden_states_types] if not isinstance(hidden_states_types, (list, tuple)) else hidden_states_types
+        return_pooled = len(text_encoders) * [return_pooled] if not isinstance(return_pooled, (list, tuple)) else return_pooled
+
+        self.embedding_providers = [
+            EmbeddingsProvider(tokenizer, text_encoder, textual_inversion_manager, dtype_for_device_getter, hidden_states_type, pooled)
+            for tokenizer, text_encoder, hidden_states_type, pooled in zip(tokenizers, text_encoders, hidden_states_types, return_pooled)
+        ]
+
+    @property
+    def text_encoder(self):
+        return self.embedding_providers[0].text_encoder
+
+    @property
+    def tokenizer(self):
+        return self.embedding_providers[0].tokenizer
+
+    def get_token_ids(self, *args, **kwargs):
+        # get token ids does not use padding. The padding ID is the only ID that can differ between tokenizers
+        # so for simplicity, we just return `get_token_ids` of the first tokenizer
+        return self.embedding_providers[0].get_token_ids(self, *args, **kwargs)
+
+    def get_embeddings_for_weighted_prompt_fragments(self,
+                                                     text_batch: List[List[str]],
+                                                     fragment_weights_batch: List[List[float]],
+                                                     should_return_tokens: bool = False,
+                                                     should_return_pooled: bool = False,
+                                                     device='cpu',
+                                 ) -> Union[torch.Tensor, Tuple[torch.Tensor, torch.Tensor]]:
+
+        outputs = [provider.get_embeddings_for_weighted_prompt_fragments(text_batch, fragment_weights_batch, should_return_tokens=should_return_tokens, should_return_pooled=should_return_pooled, device=device) for provider in self.embedding_providers]
+
+        pooled_list = []
+        text_embeddings_list = []
+        tokens = []
+
+        for i, output in enumerate(outputs):
+            text_embeddings_list.append(output[0])
+
+            if should_return_tokens:
+                tokens.append(output[1])
+
+            if should_return_pooled:
+                pooled_list.append(output[-1])
+
+        text_embeddings = torch.cat(text_embeddings_list, dim=-1)
+
+        pooled_list = [p for p in pooled_list if p is not None]
+        pooled = torch.cat(pooled_list, dim=-1) if len(pooled_list) > 0 else None
+
+        outputs = (text_embeddings,)
+
+        if should_return_tokens:
+            outputs += (tokens,)
+
+        if should_return_pooled:
+            outputs += (pooled,)
+
+        return outputs
+
+    def _encode_token_ids_to_embeddings(self, token_ids: torch.Tensor,
+                                        attention_mask: Optional[torch.Tensor]=None) -> torch.Tensor:
+        text_encoder_output = self.text_encoder(token_ids,
+                                                attention_mask,
+                                                output_hidden_states=self.use_penultimate_clip_layer,
+                                                return_dict=True)
+
+        if self.requires_pooled:
+            pooled = text_encoder_output.pooler_output if "pooler_output" in text_encoder_output else text_encoder_output.text_embeds
+        else:
+            pooled = None
+
+        if self.use_penultimate_clip_layer:
+            # needs normalizing
+            penultimate_hidden_state = text_encoder_output.hidden_states[-2]
+
+            if self.use_penultimate_layer_norm:
+                penultimate_hidden_state = self.text_encoder.text_model.final_layer_norm(penultimate_hidden_state)
+            return (penultimate_hidden_state, pooled)
+        else:
+            # already normalized
+            return (text_encoder_output.last_hidden_state, pooled)